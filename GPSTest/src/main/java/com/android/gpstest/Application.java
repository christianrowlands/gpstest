--- conflicted
+++ resolved
@@ -21,11 +21,8 @@
 import android.content.res.Configuration;
 import android.preference.PreferenceManager;
 
-<<<<<<< HEAD
+import com.android.gpstest.lang.LocaleManager;
 import com.android.gpstest.ar.Vector3;
-=======
-import com.android.gpstest.lang.LocaleManager;
->>>>>>> a4294d3c
 
 /**
  * Holds application-wide state
@@ -38,6 +35,15 @@
 
     private SharedPreferences mPrefs;
 
+    /**
+     * Default value for 'south' in phone coords when the app starts
+     */
+    public static final Vector3 INITIAL_SOUTH = new Vector3(0, -1, 0);
+    /**
+     * Default value for 'down' in phone coords when the app starts
+     */
+    public static final Vector3 INITIAL_DOWN = new Vector3(0, -1, -9);
+
     public static Application get() {
         return mApp;
     }
@@ -46,22 +52,11 @@
         return get().mPrefs;
     }
 
-<<<<<<< HEAD
-    /**
-     * Default value for 'south' in phone coords when the app starts
-     */
-    public static final Vector3 INITIAL_SOUTH = new Vector3(0, -1, 0);
-    /**
-     * Default value for 'down' in phone coords when the app starts
-     */
-    public static final Vector3 INITIAL_DOWN = new Vector3(0, -1, -9);
-=======
     private static LocaleManager mLocaleManager;
 
     public static LocaleManager getLocaleManager() {
         return mLocaleManager;
     }
->>>>>>> a4294d3c
 
     @Override
     public void onCreate() {
