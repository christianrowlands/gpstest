<<<<<<< HEAD
/*
 * Copyright (C) 2008 The Android Open Source Project
 *
 * Licensed under the Apache License, Version 2.0 (the "License");
 * you may not use this file except in compliance with the License.
 * You may obtain a copy of the License at
 *
 *      http://www.apache.org/licenses/LICENSE-2.0
 *
 * Unless required by applicable law or agreed to in writing, software
 * distributed under the License is distributed on an "AS IS" BASIS,
 * WITHOUT WARRANTIES OR CONDITIONS OF ANY KIND, either express or implied.
 * See the License for the specific language governing permissions and
 * limitations under the License.
 */

package com.android.gpstest;

import java.util.ArrayList;

import android.content.Context;
import android.content.Intent;
import android.content.SharedPreferences;
import android.location.GpsStatus;
import android.location.Location;
import android.location.LocationListener;
import android.location.LocationManager;
import android.location.LocationProvider;
import android.net.Uri;
import android.os.Bundle;
import android.preference.PreferenceManager;
import android.support.v4.app.Fragment;
import android.support.v4.app.FragmentManager;
import android.support.v4.app.FragmentPagerAdapter;
import android.support.v4.app.FragmentStatePagerAdapter;
import android.support.v4.app.FragmentTransaction;
import android.support.v4.view.ViewPager;
import android.util.Log;
import android.widget.Toast;

import com.actionbarsherlock.app.ActionBar;
import com.actionbarsherlock.app.ActionBar.Tab;
import com.actionbarsherlock.app.SherlockFragmentActivity;
import com.actionbarsherlock.view.MenuItem;
import com.actionbarsherlock.view.Window;
import com.android.gpstest.view.ViewPagerMapBevelScroll;

public class GpsTestActivity extends SherlockFragmentActivity
        implements LocationListener, GpsStatus.Listener, ActionBar.TabListener {
    private static final String TAG = "GpsTestActivity";
    
    private LocationManager mService;
    private LocationProvider mProvider;
    private GpsStatus mStatus;
    private ArrayList<GpsTestListener> mGpsTestListeners = new ArrayList<GpsTestListener>();
    boolean mStarted;
    private Location mLastLocation;

    private static GpsTestActivity sInstance;
    
    /**
	 * The {@link android.support.v4.view.PagerAdapter} that will provide
	 * fragments for each of the sections. We use a
	 * {@link android.support.v4.app.FragmentPagerAdapter} derivative, which
	 * will keep every loaded fragment in memory. If this becomes too memory
	 * intensive, it may be best to switch to a
	 * {@link android.support.v4.app.FragmentStatePagerAdapter}.
	 */
	SectionsPagerAdapter mSectionsPagerAdapter;
	    
	ViewPagerMapBevelScroll mViewPager;

    interface GpsTestListener extends LocationListener {
        public void gpsStart();
        public void gpsStop();
        public void onGpsStatusChanged(int event, GpsStatus status);
    }

    static GpsTestActivity getInstance() {
        return sInstance;
    }

    void addSubActivity(GpsTestListener activity) {
        mGpsTestListeners.add(activity);
    }

    private void gpsStart() {
        if (!mStarted) {
            mService.requestLocationUpdates(mProvider.getName(), 1000, 0.0f, this);
            mStarted = true;
        }
        for (GpsTestListener activity : mGpsTestListeners) {
            activity.gpsStart();
        }
    }

    private void gpsStop() {
        if (mStarted) {
            mService.removeUpdates(this);
            mStarted = false;
        }
        for (GpsTestListener activity : mGpsTestListeners) {
            activity.gpsStop();
        }
    }

    private boolean sendExtraCommand(String command) {
        return mService.sendExtraCommand(LocationManager.GPS_PROVIDER, command, null);
    }

    /** Called when the activity is first created. */
    @Override
    public void onCreate(Bundle savedInstanceState) {
    	setTheme(com.actionbarsherlock.R.style.Theme_Sherlock);
        super.onCreate(savedInstanceState);
        sInstance = this;
        
        // Set the default values from the XML file if this is the first
     	// execution of the app
     	PreferenceManager.setDefaultValues(this, R.xml.preferences, false);

        mService = (LocationManager)getSystemService(Context.LOCATION_SERVICE);
        mProvider = mService.getProvider(LocationManager.GPS_PROVIDER);
        if (mProvider == null) {
            // FIXME - fail gracefully here
            Log.e(TAG, "Unable to get GPS_PROVIDER");
        }
        mService.addGpsStatusListener(this);
        
        // Request use of spinner for showing indeterminate progress, to show
     	// the user something is going on during long-running operations
     	requestWindowFeature(Window.FEATURE_INDETERMINATE_PROGRESS);
     	
     	setContentView(R.layout.activity_main);

     	initActionBar(savedInstanceState);

   		// Hide the indeterminate progress bar on the activity until we need it
     	setSupportProgressBarIndeterminateVisibility(Boolean.FALSE);     	
    }
    
    @Override
    protected void onResume() {
    	super.onResume();
    	
    	SharedPreferences settings = Application.getPrefs();    	
    	
    	if (mViewPager != null) {
    		if (settings.getBoolean(getString(R.string.pref_key_keep_screen_on), true)) {
    			mViewPager.setKeepScreenOn(true);
    		} else {
    			mViewPager.setKeepScreenOn(false);
    		}   		    		
    	}
    }
    
    @Override
    protected void onDestroy() {
    	mService.removeGpsStatusListener(this);
    	mService.removeUpdates(this);        
    	super.onDestroy();
    }

    @Override
    public boolean onCreateOptionsMenu(com.actionbarsherlock.view.Menu menu) {
    	getSupportMenuInflater().inflate(R.menu.gps_menu, menu);
        return true;
    }
    
    @Override
    public boolean onPrepareOptionsMenu(com.actionbarsherlock.view.Menu menu) {
    	MenuItem item = menu.findItem(R.id.gps_start);
        if (item != null) {
            if (mStarted) {
                item.setTitle(R.string.gps_stop);
            } else {
                item.setTitle(R.string.gps_start);
            }
        }

        item = menu.findItem(R.id.delete_aiding_data);
        if (item != null) {
            item.setEnabled(!mStarted);
        }

        item = menu.findItem(R.id.send_location);
        if (item != null) {
            item.setEnabled(mLastLocation != null);
        }

        return true;
    }
    
    @Override
    public boolean onOptionsItemSelected(MenuItem item) {
    	boolean success;
    	// Handle menu item selection
    	switch (item.getItemId()) {
	        case R.id.gps_start:
	            if (mStarted) {
	                gpsStop();
	            } else {
	                gpsStart();
	            }
	            return true;	
	        case R.id.delete_aiding_data:
	        	success = sendExtraCommand(getString(R.string.delete_aiding_data_command));
	        	if(success){
	    			Toast.makeText(this,getString(R.string.delete_aiding_data_success),
	    					Toast.LENGTH_SHORT).show();
	    		}else{	    			
	    			Toast.makeText(this,getString(R.string.delete_aiding_data_failure),
	    					Toast.LENGTH_SHORT).show();
	    		}
	            return true;	
	        case R.id.send_location:
	            sendLocation();
	            return true;	
	        case R.id.force_time_injection:
	            success = sendExtraCommand(getString(R.string.force_time_injection_command));
	            if(success){
	    			Toast.makeText(this,getString(R.string.force_time_injection_success),
	    					Toast.LENGTH_SHORT).show();
	    		}else{	    			
	    			Toast.makeText(this,getString(R.string.force_time_injection_failure),
	    					Toast.LENGTH_SHORT).show();
	    		}
	            return true;	
	        case R.id.force_xtra_injection:
	            success = sendExtraCommand(getString(R.string.force_xtra_injection_command));
	            if(success){
	    			Toast.makeText(this,getString(R.string.force_xtra_injection_success),
	    					Toast.LENGTH_SHORT).show();
	    		}else{	    			
	    			Toast.makeText(this,getString(R.string.force_xtra_injection_failure),
	    					Toast.LENGTH_SHORT).show();
	    		}
	            return true;
	        case R.id.menu_settings:
				// Show settings menu
				startActivity(new Intent(this, Preferences.class));
	        default:
	        	return super.onOptionsItemSelected(item);
    	}
    }

    public void onLocationChanged(Location location) {
        mLastLocation = location;

        for (GpsTestListener activity : mGpsTestListeners) {
            activity.onLocationChanged(location);
        }
    }

    public void onStatusChanged(String provider, int status, Bundle extras) {
        for (GpsTestListener activity : mGpsTestListeners) {
            activity.onStatusChanged(provider, status, extras);
        }
    }

    public void onProviderEnabled(String provider) {
        for (GpsTestListener activity : mGpsTestListeners) {
            activity.onProviderEnabled(provider);
        }
    }

    public void onProviderDisabled(String provider) {
        for (GpsTestListener activity : mGpsTestListeners) {
            activity.onProviderDisabled(provider);
        }
    }

    public void onGpsStatusChanged(int event) {
        mStatus = mService.getGpsStatus(mStatus);
        for (GpsTestListener activity : mGpsTestListeners) {
            activity.onGpsStatusChanged(event, mStatus);
        }
    }

    private void sendLocation() {
        if (mLastLocation != null) {
            Intent intent = new Intent(Intent.ACTION_SENDTO,
                                Uri.fromParts("mailto", "", null));
            String location = "http://maps.google.com/maps?geocode=&q=" +
                    Double.toString(mLastLocation.getLatitude()) + "," +
                    Double.toString(mLastLocation.getLongitude());
            intent.putExtra(Intent.EXTRA_TEXT, location);
            startActivity(intent);
        }
    }
    
	@Override
	public void onTabSelected(Tab tab, FragmentTransaction ft) {
		// When the given tab is selected, switch to the corresponding page in
		// the ViewPager.
		mViewPager.setCurrentItem(tab.getPosition());
	}

	@Override
	public void onTabUnselected(Tab tab, FragmentTransaction ft) {}

	@Override
	public void onTabReselected(Tab tab, FragmentTransaction ft) {}
	
	/**
	 * A {@link FragmentPagerAdapter} that returns a fragment corresponding to
	 * one of the primary sections of the app.
	 */
	public class SectionsPagerAdapter extends FragmentStatePagerAdapter {

		public static final int NUMBER_OF_TABS = 3; // Used to set up TabListener

		// Constants for the different fragments that will be displayed in tabs, in numeric order
		public static final int GPS_STATUS_FRAGMENT = 0;
		public static final int GPS_MAP_FRAGMENT = 1;
		public static final int GPS_SKY_FRAGMENT = 2;
		
		// Maintain handle to Fragments to avoid recreating them if one already
		// exists
		Fragment gpsStatus, gpsMap, gpsSky;

		public SectionsPagerAdapter(FragmentManager fm) {
			super(fm);
		}

		@Override
		public Fragment getItem(int i) {			
			switch (i) {
				case GPS_STATUS_FRAGMENT:					
					if (gpsStatus == null) {
						gpsStatus = new GpsStatusFragment();
					}					
					return gpsStatus;
				case GPS_MAP_FRAGMENT:					
					if (gpsMap == null) {
						gpsMap = new GpsMapFragment();
					}
					return gpsMap;
				case GPS_SKY_FRAGMENT:					
					if (gpsSky == null) {
						gpsSky = new GpsSkyFragment();
					}
					return gpsSky;
			}
			return null; // This should never happen
		}

		@Override
		public int getCount() {
			return NUMBER_OF_TABS;
		}

		@Override
		public CharSequence getPageTitle(int position) {
			switch (position) {
			case GPS_STATUS_FRAGMENT:
				return getString(R.string.gps_status_tab);			
			case GPS_MAP_FRAGMENT:
				return getString(R.string.gps_map_tab);			
			case GPS_SKY_FRAGMENT:
				return getString(R.string.gps_sky_tab);
			}
			return null; // This should never happen
		}
	}
	
	private void initActionBar(Bundle savedInstanceState) {
		// Set up the action bar.
     	final com.actionbarsherlock.app.ActionBar actionBar = getSupportActionBar();
     	actionBar
     			.setNavigationMode(com.actionbarsherlock.app.ActionBar.NAVIGATION_MODE_TABS);
     	actionBar.setTitle(getApplicationContext().getText(R.string.app_name));
		
		//  page adapter contains all the fragment registrations
		mSectionsPagerAdapter = new SectionsPagerAdapter(getSupportFragmentManager());
				
     	// Set up the ViewPager with the sections adapter.
     	mViewPager = (ViewPagerMapBevelScroll) findViewById(R.id.pager);
     	mViewPager.setAdapter(mSectionsPagerAdapter);
     	mViewPager.setOffscreenPageLimit(2);
     	
   		// When swiping between different sections, select the corresponding
   		// tab. We can also use ActionBar.Tab#select() to do this if we have a
   		// reference to the Tab.
   		mViewPager
   				.setOnPageChangeListener(new ViewPager.SimpleOnPageChangeListener() {
   					@Override
   					public void onPageSelected(int position) {
   						actionBar.setSelectedNavigationItem(position);
   					}
   				});
   		// For each of the sections in the app, add a tab to the action bar.
   		for (int i = 0; i < mSectionsPagerAdapter.getCount(); i++) {
   			// Create a tab with text corresponding to the page title defined by
   			// the adapter. Also specify this Activity object, which implements
   			// the TabListener interface, as the listener for when this tab is
   			// selected.
   			actionBar.addTab(actionBar.newTab()
   					.setText(mSectionsPagerAdapter.getPageTitle(i))
   					.setTabListener(this));
   		}
	}
=======
/*
 * Copyright (C) 2008 The Android Open Source Project
 *
 * Licensed under the Apache License, Version 2.0 (the "License");
 * you may not use this file except in compliance with the License.
 * You may obtain a copy of the License at
 *
 *      http://www.apache.org/licenses/LICENSE-2.0
 *
 * Unless required by applicable law or agreed to in writing, software
 * distributed under the License is distributed on an "AS IS" BASIS,
 * WITHOUT WARRANTIES OR CONDITIONS OF ANY KIND, either express or implied.
 * See the License for the specific language governing permissions and
 * limitations under the License.
 */

package com.android.gpstest;

import java.util.ArrayList;

import android.content.Context;
import android.content.Intent;
import android.content.SharedPreferences;
import android.location.GpsStatus;
import android.location.Location;
import android.location.LocationListener;
import android.location.LocationManager;
import android.location.LocationProvider;
import android.net.Uri;
import android.os.Bundle;
import android.os.Handler;
import android.preference.PreferenceManager;
import android.support.v4.app.Fragment;
import android.support.v4.app.FragmentManager;
import android.support.v4.app.FragmentPagerAdapter;
import android.support.v4.app.FragmentStatePagerAdapter;
import android.support.v4.app.FragmentTransaction;
import android.support.v4.view.ViewPager;
import android.util.Log;
import android.widget.CompoundButton;
import android.widget.Toast;

import com.actionbarsherlock.app.ActionBar;
import com.actionbarsherlock.app.ActionBar.Tab;
import com.actionbarsherlock.app.SherlockFragmentActivity;
import com.actionbarsherlock.view.MenuItem;
import com.actionbarsherlock.view.Window;
import com.android.gpstest.view.ViewPagerMapBevelScroll;
import com.github.espiandev.showcaseview.ShowcaseView;

public class GpsTestActivity extends SherlockFragmentActivity
        implements LocationListener, GpsStatus.Listener, ActionBar.TabListener {
    private static final String TAG = "GpsTestActivity";
    
    private LocationManager mService;
    private LocationProvider mProvider;
    private GpsStatus mStatus;
    private ArrayList<GpsTestListener> mGpsTestListeners = new ArrayList<GpsTestListener>();
    boolean mStarted;
    private Location mLastLocation;
    String mTtff;
    
    private long minTime; // Min Time between location updates, in milliseconds
    private static final int SECONDS_TO_MILLISECONDS = 1000;
    private float minDistance; // Min Distance between location updates, in meters

    private static GpsTestActivity sInstance;
    org.jraf.android.backport.switchwidget.Switch mSwitch;  //GPS on/off switch
    
    /**
	 * The {@link android.support.v4.view.PagerAdapter} that will provide
	 * fragments for each of the sections. We use a
	 * {@link android.support.v4.app.FragmentPagerAdapter} derivative, which
	 * will keep every loaded fragment in memory. If this becomes too memory
	 * intensive, it may be best to switch to a
	 * {@link android.support.v4.app.FragmentStatePagerAdapter}.
	 */
	SectionsPagerAdapter mSectionsPagerAdapter;
	    
	ViewPagerMapBevelScroll mViewPager;
	
	ShowcaseView sv;
    ShowcaseView.ConfigOptions mOptions = new ShowcaseView.ConfigOptions();
	
    interface GpsTestListener extends LocationListener {
        public void gpsStart();
        public void gpsStop();
        public void onGpsStatusChanged(int event, GpsStatus status);
    }

    static GpsTestActivity getInstance() {
        return sInstance;
    }

    void addSubActivity(GpsTestListener activity) {
        mGpsTestListeners.add(activity);
    }

    private synchronized void gpsStart() {
        if (!mStarted) {
            mService.requestLocationUpdates(mProvider.getName(), minTime, minDistance, this);
            mStarted = true;
            
            // Show Toast only if the user has set minTime or minDistance to something other than default values
            if (minTime != (long) (Double.valueOf(getString(R.string.pref_gps_min_time_default_sec)) * SECONDS_TO_MILLISECONDS) ||
            		minDistance != Float.valueOf(getString(R.string.pref_gps_min_distance_default_meters))) {
            	Toast.makeText(this, String.format(getString(R.string.gps_set_location_listener),
            		String.valueOf((double) minTime / SECONDS_TO_MILLISECONDS),String.valueOf(minDistance)), Toast.LENGTH_SHORT).show();
            }
            
            // Show the indeterminate progress bar on the action bar until first GPS status is shown
         	setSupportProgressBarIndeterminateVisibility(Boolean.TRUE);
         	
         	// Reset the options menu to trigger updates to action bar menu items
          	invalidateOptionsMenu();
        }
        for (GpsTestListener activity : mGpsTestListeners) {
            activity.gpsStart();
        }
    }

    private synchronized void gpsStop() {
        if (mStarted) {
            mService.removeUpdates(this);
            mStarted = false;
            // Stop progress bar
         	setSupportProgressBarIndeterminateVisibility(Boolean.FALSE);
         	
         	// Reset the options menu to trigger updates to action bar menu items
          	invalidateOptionsMenu();
        }
        for (GpsTestListener activity : mGpsTestListeners) {
            activity.gpsStop();
        }
    }

    private boolean sendExtraCommand(String command) {
        return mService.sendExtraCommand(LocationManager.GPS_PROVIDER, command, null);
    }

    /** Called when the activity is first created. */
    @Override
    public void onCreate(Bundle savedInstanceState) {
    	setTheme(com.actionbarsherlock.R.style.Theme_Sherlock);
        super.onCreate(savedInstanceState);
        sInstance = this;
        
        // Set the default values from the XML file if this is the first
     	// execution of the app
     	PreferenceManager.setDefaultValues(this, R.xml.preferences, false);

        mService = (LocationManager)getSystemService(Context.LOCATION_SERVICE);
        mProvider = mService.getProvider(LocationManager.GPS_PROVIDER);
        if (mProvider == null) {
            // FIXME - fail gracefully here
            Log.e(TAG, "Unable to get GPS_PROVIDER");
        }
        mService.addGpsStatusListener(this);
        
        // Request use of spinner for showing indeterminate progress, to show
     	// the user something is going on during long-running operations
     	requestWindowFeature(Window.FEATURE_INDETERMINATE_PROGRESS);
     	
     	setContentView(R.layout.activity_main);
     	     	
     	initActionBar(savedInstanceState);
     	
     	SharedPreferences settings = Application.getPrefs();
     	
     	double tempMinTime = Double.valueOf(settings.getString(getString(R.string.pref_key_gps_min_time), getString(R.string.pref_gps_min_time_default_sec)));
     	minTime = (long) (tempMinTime * SECONDS_TO_MILLISECONDS);
     	minDistance = Float.valueOf(settings.getString(getString(R.string.pref_key_gps_min_distance), getString(R.string.pref_gps_min_distance_default_meters)));

    	if (settings.getBoolean(getString(R.string.pref_key_auto_start_gps), true)) {    		
    		gpsStart();
    	}
    }
    
    @Override
    protected void onResume() {
    	super.onResume();
    	
    	SharedPreferences settings = Application.getPrefs();
    	    	    	
    	if (mViewPager != null) {
    		if (settings.getBoolean(getString(R.string.pref_key_keep_screen_on), true)) {
    			mViewPager.setKeepScreenOn(true);
    		} else {
    			mViewPager.setKeepScreenOn(false);
    		}   		    		
    	}
    	
    	checkTimeAndDistance(settings);
    	
    	checkTutorial(settings);
    }
    
    private void checkTimeAndDistance(SharedPreferences settings){
    	double tempMinTimeDouble = Double.valueOf(settings.getString(getString(R.string.pref_key_gps_min_time), "1"));     	   	
    	long minTimeLong = (long) (tempMinTimeDouble * SECONDS_TO_MILLISECONDS);
     	
    	if (minTime != minTimeLong || 
    			minDistance != Float.valueOf(settings.getString(getString(R.string.pref_key_gps_min_distance), "0"))) {
    		// User changed preference values, get the new ones    		
    		minTime = minTimeLong;
    		minDistance = Float.valueOf(settings.getString(getString(R.string.pref_key_gps_min_distance), "0"));
    		// If the GPS is started, reset the location listener with the new values
    		if(mStarted){
	    		mService.requestLocationUpdates(mProvider.getName(), minTime, minDistance, this);
				Toast.makeText(this, String.format(getString(R.string.gps_set_location_listener),
						String.valueOf(tempMinTimeDouble),String.valueOf(minDistance)), Toast.LENGTH_SHORT).show();
    		}
     	}    	
    }
    
    private void checkTutorial(SharedPreferences settings){
    	if (!settings.getBoolean(getString(R.string.pref_key_showed_v2_tutorial), false)) {
    		// If GPS is started, stop to clear the screen (we will start it again at the end of this method)
    	    boolean lastStartState = mStarted;
    		if (mStarted) {
    	    	gpsStop();    	    	
    	    }
    		
    		// Show the user a tutorial on using the ActionBar button to start/stop GPS,
    		// either on first execution or when the user choose the option in the Preferences
        	mOptions.shotType = ShowcaseView.TYPE_ONE_SHOT;
        	mOptions.block = false;
        	mOptions.hideOnClickOutside = true;
        	mOptions.noButton = true;
        	sv = ShowcaseView.insertShowcaseViewWithType(ShowcaseView.ITEM_ACTION_ITEM, R.id.gps_switch, this,
        			R.string.showcase_gps_on_off_title, R.string.showcase_gps_on_off_message, mOptions);
        	sv.show();
    		
    		SharedPreferences.Editor editor = Application.getPrefs().edit();
    	    editor.putBoolean(getString(R.string.pref_key_showed_v2_tutorial), true);
    	    editor.commit();
    	    
    	    if (lastStartState) {
    	    	Handler h = new Handler();
    	    	// Restart the GPS, if it was previously started, with a slight delay to allow the UI to clear
    	    	// and allow the tutorial to be clearly visible
    	    	h.postDelayed(new Runnable() {
    	            public void run() {
    	                gpsStart();
    	            }
    	        }, 500);
    	    }    	    
    	}
    }
    
    @Override
    protected void onDestroy() {
    	mService.removeGpsStatusListener(this);
    	mService.removeUpdates(this);        
    	super.onDestroy();
    }

    @Override
    public boolean onCreateOptionsMenu(com.actionbarsherlock.view.Menu menu) {
    	getSupportMenuInflater().inflate(R.menu.gps_menu, menu);    	    	
    	initGpsSwitch(menu);    	
        return true;
    }
    
    private void initGpsSwitch(com.actionbarsherlock.view.Menu menu) {
    	MenuItem item = menu.findItem(R.id.gps_switch);
    	if (item != null) {    		
    		mSwitch = (org.jraf.android.backport.switchwidget.Switch) item.getActionView();    		
    		if (mSwitch != null) {
    			// Initialize state of GPS switch before we set the listener, so we don't double-trigger start or stop
    			mSwitch.setChecked(mStarted);    			
    			
    			// Set up listener for GPS on/off switch, since custom menu items on Action Bar don't play 
    	    	// well with ABS and we can't handle in onOptionsItemSelected()
	    		mSwitch.setOnCheckedChangeListener(new CompoundButton.OnCheckedChangeListener() {
	    		    public void onCheckedChanged(CompoundButton buttonView, boolean isChecked) {
	    		    	// Turn GPS on or off
	    	            if (!isChecked && mStarted) {
	    	                gpsStop();
	    	            } else {
	    	            	if (isChecked && !mStarted) {
	    	            		gpsStart();
	    	            	}	    	                
	    	            }
	    		    }
	    		});
    		}
    	}
    }
    
    @Override
    public boolean onPrepareOptionsMenu(com.actionbarsherlock.view.Menu menu) {
    	MenuItem item;    	

        item = menu.findItem(R.id.send_location);
        if (item != null) {
            item.setVisible(mLastLocation != null);
        }

        return true;
    }
    
    @Override
    public boolean onOptionsItemSelected(MenuItem item) {
    	boolean success;
    	// Handle menu item selection
    	switch (item.getItemId()) {
	        case R.id.gps_switch:
	        	// Do nothing - this is handled by a separate listener added in onCreateOptionsMenu()        	
	            return true;	
	        case R.id.delete_aiding_data:
	        	// If GPS is currently running, stop it
	        	boolean lastStartState = mStarted;
	        	if (mStarted) {
	    	    	gpsStop();    	    	
	    	    }
	        	success = sendExtraCommand(getString(R.string.delete_aiding_data_command));
	        	if(success){
	    			Toast.makeText(this,getString(R.string.delete_aiding_data_success),
	    					Toast.LENGTH_SHORT).show();
	    		}else{	    			
	    			Toast.makeText(this,getString(R.string.delete_aiding_data_failure),
	    					Toast.LENGTH_SHORT).show();
	    		}
	        	
	        	if (lastStartState) {
	    	    	Handler h = new Handler();
	    	    	// Restart the GPS, if it was previously started, with a slight delay,
	    	    	// to refresh the assistance data
	    	    	h.postDelayed(new Runnable() {
	    	            public void run() {
	    	                gpsStart();
	    	            }
	    	        }, 500);
	    	    }
	            return true;	
	        case R.id.send_location:
	            sendLocation();
	            return true;	
	        case R.id.force_time_injection:
	            success = sendExtraCommand(getString(R.string.force_time_injection_command));
	            if(success){
	    			Toast.makeText(this,getString(R.string.force_time_injection_success),
	    					Toast.LENGTH_SHORT).show();
	    		}else{	    			
	    			Toast.makeText(this,getString(R.string.force_time_injection_failure),
	    					Toast.LENGTH_SHORT).show();
	    		}
	            return true;	
	        case R.id.force_xtra_injection:
	            success = sendExtraCommand(getString(R.string.force_xtra_injection_command));
	            if(success){
	    			Toast.makeText(this,getString(R.string.force_xtra_injection_success),
	    					Toast.LENGTH_SHORT).show();
	    		}else{	    			
	    			Toast.makeText(this,getString(R.string.force_xtra_injection_failure),
	    					Toast.LENGTH_SHORT).show();
	    		}
	            return true;
	        case R.id.menu_settings:
				// Show settings menu
				startActivity(new Intent(this, Preferences.class));
	        default:
	        	return super.onOptionsItemSelected(item);
    	}
    }

    public void onLocationChanged(Location location) {
        mLastLocation = location;
        
      	// Reset the options menu to trigger updates to action bar menu items
      	invalidateOptionsMenu();

        for (GpsTestListener activity : mGpsTestListeners) {
            activity.onLocationChanged(location);
        }
    }

    public void onStatusChanged(String provider, int status, Bundle extras) {
        for (GpsTestListener activity : mGpsTestListeners) {
            activity.onStatusChanged(provider, status, extras);
        }
    }

    public void onProviderEnabled(String provider) {
        for (GpsTestListener activity : mGpsTestListeners) {
            activity.onProviderEnabled(provider);
        }
    }

    public void onProviderDisabled(String provider) {
        for (GpsTestListener activity : mGpsTestListeners) {
            activity.onProviderDisabled(provider);
        }
    }

    public void onGpsStatusChanged(int event) {
        mStatus = mService.getGpsStatus(mStatus);
        
        switch (event) {
        	case GpsStatus.GPS_EVENT_STARTED:	            
	            break;	
	        case GpsStatus.GPS_EVENT_STOPPED:	            
	            break;	
	        case GpsStatus.GPS_EVENT_FIRST_FIX:
	        	int ttff = mStatus.getTimeToFirstFix();
	        	if (ttff == 0) {
	        		mTtff = "";
	        	} else {
	        		ttff = (ttff + 500) / 1000;
	        		mTtff = Integer.toString(ttff) + " sec";
	        	} 
	            break;	
	        case GpsStatus.GPS_EVENT_SATELLITE_STATUS:
	        	// Stop progress bar after the first status information is obtained
	         	setSupportProgressBarIndeterminateVisibility(Boolean.FALSE);
	            break;
        }
        
        // If the user is viewing the tutorial, we don't want to clutter the status screen, so return
        if (sv != null && sv.isShown()) {
        	return;
        }
        
        for (GpsTestListener activity : mGpsTestListeners) {
            activity.onGpsStatusChanged(event, mStatus);
        }
    }

    private void sendLocation() {
        if (mLastLocation != null) {
            Intent intent = new Intent(Intent.ACTION_SENDTO,
                                Uri.fromParts("mailto", "", null));
            String location = "http://maps.google.com/maps?geocode=&q=" +
                    Double.toString(mLastLocation.getLatitude()) + "," +
                    Double.toString(mLastLocation.getLongitude());
            intent.putExtra(Intent.EXTRA_TEXT, location);
            startActivity(intent);
        }
    }
    
	@Override
	public void onTabSelected(Tab tab, FragmentTransaction ft) {
		// When the given tab is selected, switch to the corresponding page in
		// the ViewPager.
		mViewPager.setCurrentItem(tab.getPosition());
	}

	@Override
	public void onTabUnselected(Tab tab, FragmentTransaction ft) {}

	@Override
	public void onTabReselected(Tab tab, FragmentTransaction ft) {}
	
	/**
	 * A {@link FragmentPagerAdapter} that returns a fragment corresponding to
	 * one of the primary sections of the app.
	 */
public class SectionsPagerAdapter extends FragmentStatePagerAdapter {

		public static final int NUMBER_OF_TABS = 3; // Used to set up TabListener

		// Constants for the different fragments that will be displayed in tabs, in numeric order
		public static final int GPS_STATUS_FRAGMENT = 0;
		public static final int GPS_MAP_FRAGMENT = 1;
		public static final int GPS_SKY_FRAGMENT = 2;
		
		// Maintain handle to Fragments to avoid recreating them if one already
		// exists
		Fragment gpsStatus, gpsMap, gpsSky;

		public SectionsPagerAdapter(FragmentManager fm) {
			super(fm);
		}

		@Override
		public Fragment getItem(int i) {			
			switch (i) {
				case GPS_STATUS_FRAGMENT:					
					if (gpsStatus == null) {
						gpsStatus = new GpsStatusFragment();
					}					
					return gpsStatus;
				case GPS_MAP_FRAGMENT:					
					if (gpsMap == null) {
						gpsMap = new GpsMapFragment();
					}
					return gpsMap;
				case GPS_SKY_FRAGMENT:					
					if (gpsSky == null) {
						gpsSky = new GpsSkyFragment();
					}
					return gpsSky;
			}
			return null; // This should never happen
		}

		@Override
		public int getCount() {
			return NUMBER_OF_TABS;
		}

		@Override
		public CharSequence getPageTitle(int position) {
			switch (position) {
			case GPS_STATUS_FRAGMENT:
				return getString(R.string.gps_status_tab);			
			case GPS_MAP_FRAGMENT:
				return getString(R.string.gps_map_tab);			
			case GPS_SKY_FRAGMENT:
				return getString(R.string.gps_sky_tab);
			}
			return null; // This should never happen
		}
	}
	
	private void initActionBar(Bundle savedInstanceState) {
		// Set up the action bar.
     	final com.actionbarsherlock.app.ActionBar actionBar = getSupportActionBar();
     	actionBar
     			.setNavigationMode(com.actionbarsherlock.app.ActionBar.NAVIGATION_MODE_TABS);
     	actionBar.setTitle(getApplicationContext().getText(R.string.app_name));
		
		//  page adapter contains all the fragment registrations
		mSectionsPagerAdapter = new SectionsPagerAdapter(getSupportFragmentManager());
				
     	// Set up the ViewPager with the sections adapter.
     	mViewPager = (ViewPagerMapBevelScroll) findViewById(R.id.pager);
     	mViewPager.setAdapter(mSectionsPagerAdapter);
     	mViewPager.setOffscreenPageLimit(2);
     	
   		// When swiping between different sections, select the corresponding
   		// tab. We can also use ActionBar.Tab#select() to do this if we have a
   		// reference to the Tab.
   		mViewPager
   				.setOnPageChangeListener(new ViewPager.SimpleOnPageChangeListener() {
   					@Override
   					public void onPageSelected(int position) {
   						actionBar.setSelectedNavigationItem(position);
   					}
   				});
   		// For each of the sections in the app, add a tab to the action bar.
   		for (int i = 0; i < mSectionsPagerAdapter.getCount(); i++) {
   			// Create a tab with text corresponding to the page title defined by
   			// the adapter. Also specify this Activity object, which implements
   			// the TabListener interface, as the listener for when this tab is
   			// selected.
   			actionBar.addTab(actionBar.newTab()
   					.setText(mSectionsPagerAdapter.getPageTitle(i))
   					.setTabListener(this));
   		}
	}
>>>>>>> f9b2cc90
}<|MERGE_RESOLUTION|>--- conflicted
+++ resolved
@@ -1,407 +1,3 @@
-<<<<<<< HEAD
-/*
- * Copyright (C) 2008 The Android Open Source Project
- *
- * Licensed under the Apache License, Version 2.0 (the "License");
- * you may not use this file except in compliance with the License.
- * You may obtain a copy of the License at
- *
- *      http://www.apache.org/licenses/LICENSE-2.0
- *
- * Unless required by applicable law or agreed to in writing, software
- * distributed under the License is distributed on an "AS IS" BASIS,
- * WITHOUT WARRANTIES OR CONDITIONS OF ANY KIND, either express or implied.
- * See the License for the specific language governing permissions and
- * limitations under the License.
- */
-
-package com.android.gpstest;
-
-import java.util.ArrayList;
-
-import android.content.Context;
-import android.content.Intent;
-import android.content.SharedPreferences;
-import android.location.GpsStatus;
-import android.location.Location;
-import android.location.LocationListener;
-import android.location.LocationManager;
-import android.location.LocationProvider;
-import android.net.Uri;
-import android.os.Bundle;
-import android.preference.PreferenceManager;
-import android.support.v4.app.Fragment;
-import android.support.v4.app.FragmentManager;
-import android.support.v4.app.FragmentPagerAdapter;
-import android.support.v4.app.FragmentStatePagerAdapter;
-import android.support.v4.app.FragmentTransaction;
-import android.support.v4.view.ViewPager;
-import android.util.Log;
-import android.widget.Toast;
-
-import com.actionbarsherlock.app.ActionBar;
-import com.actionbarsherlock.app.ActionBar.Tab;
-import com.actionbarsherlock.app.SherlockFragmentActivity;
-import com.actionbarsherlock.view.MenuItem;
-import com.actionbarsherlock.view.Window;
-import com.android.gpstest.view.ViewPagerMapBevelScroll;
-
-public class GpsTestActivity extends SherlockFragmentActivity
-        implements LocationListener, GpsStatus.Listener, ActionBar.TabListener {
-    private static final String TAG = "GpsTestActivity";
-    
-    private LocationManager mService;
-    private LocationProvider mProvider;
-    private GpsStatus mStatus;
-    private ArrayList<GpsTestListener> mGpsTestListeners = new ArrayList<GpsTestListener>();
-    boolean mStarted;
-    private Location mLastLocation;
-
-    private static GpsTestActivity sInstance;
-    
-    /**
-	 * The {@link android.support.v4.view.PagerAdapter} that will provide
-	 * fragments for each of the sections. We use a
-	 * {@link android.support.v4.app.FragmentPagerAdapter} derivative, which
-	 * will keep every loaded fragment in memory. If this becomes too memory
-	 * intensive, it may be best to switch to a
-	 * {@link android.support.v4.app.FragmentStatePagerAdapter}.
-	 */
-	SectionsPagerAdapter mSectionsPagerAdapter;
-	    
-	ViewPagerMapBevelScroll mViewPager;
-
-    interface GpsTestListener extends LocationListener {
-        public void gpsStart();
-        public void gpsStop();
-        public void onGpsStatusChanged(int event, GpsStatus status);
-    }
-
-    static GpsTestActivity getInstance() {
-        return sInstance;
-    }
-
-    void addSubActivity(GpsTestListener activity) {
-        mGpsTestListeners.add(activity);
-    }
-
-    private void gpsStart() {
-        if (!mStarted) {
-            mService.requestLocationUpdates(mProvider.getName(), 1000, 0.0f, this);
-            mStarted = true;
-        }
-        for (GpsTestListener activity : mGpsTestListeners) {
-            activity.gpsStart();
-        }
-    }
-
-    private void gpsStop() {
-        if (mStarted) {
-            mService.removeUpdates(this);
-            mStarted = false;
-        }
-        for (GpsTestListener activity : mGpsTestListeners) {
-            activity.gpsStop();
-        }
-    }
-
-    private boolean sendExtraCommand(String command) {
-        return mService.sendExtraCommand(LocationManager.GPS_PROVIDER, command, null);
-    }
-
-    /** Called when the activity is first created. */
-    @Override
-    public void onCreate(Bundle savedInstanceState) {
-    	setTheme(com.actionbarsherlock.R.style.Theme_Sherlock);
-        super.onCreate(savedInstanceState);
-        sInstance = this;
-        
-        // Set the default values from the XML file if this is the first
-     	// execution of the app
-     	PreferenceManager.setDefaultValues(this, R.xml.preferences, false);
-
-        mService = (LocationManager)getSystemService(Context.LOCATION_SERVICE);
-        mProvider = mService.getProvider(LocationManager.GPS_PROVIDER);
-        if (mProvider == null) {
-            // FIXME - fail gracefully here
-            Log.e(TAG, "Unable to get GPS_PROVIDER");
-        }
-        mService.addGpsStatusListener(this);
-        
-        // Request use of spinner for showing indeterminate progress, to show
-     	// the user something is going on during long-running operations
-     	requestWindowFeature(Window.FEATURE_INDETERMINATE_PROGRESS);
-     	
-     	setContentView(R.layout.activity_main);
-
-     	initActionBar(savedInstanceState);
-
-   		// Hide the indeterminate progress bar on the activity until we need it
-     	setSupportProgressBarIndeterminateVisibility(Boolean.FALSE);     	
-    }
-    
-    @Override
-    protected void onResume() {
-    	super.onResume();
-    	
-    	SharedPreferences settings = Application.getPrefs();    	
-    	
-    	if (mViewPager != null) {
-    		if (settings.getBoolean(getString(R.string.pref_key_keep_screen_on), true)) {
-    			mViewPager.setKeepScreenOn(true);
-    		} else {
-    			mViewPager.setKeepScreenOn(false);
-    		}   		    		
-    	}
-    }
-    
-    @Override
-    protected void onDestroy() {
-    	mService.removeGpsStatusListener(this);
-    	mService.removeUpdates(this);        
-    	super.onDestroy();
-    }
-
-    @Override
-    public boolean onCreateOptionsMenu(com.actionbarsherlock.view.Menu menu) {
-    	getSupportMenuInflater().inflate(R.menu.gps_menu, menu);
-        return true;
-    }
-    
-    @Override
-    public boolean onPrepareOptionsMenu(com.actionbarsherlock.view.Menu menu) {
-    	MenuItem item = menu.findItem(R.id.gps_start);
-        if (item != null) {
-            if (mStarted) {
-                item.setTitle(R.string.gps_stop);
-            } else {
-                item.setTitle(R.string.gps_start);
-            }
-        }
-
-        item = menu.findItem(R.id.delete_aiding_data);
-        if (item != null) {
-            item.setEnabled(!mStarted);
-        }
-
-        item = menu.findItem(R.id.send_location);
-        if (item != null) {
-            item.setEnabled(mLastLocation != null);
-        }
-
-        return true;
-    }
-    
-    @Override
-    public boolean onOptionsItemSelected(MenuItem item) {
-    	boolean success;
-    	// Handle menu item selection
-    	switch (item.getItemId()) {
-	        case R.id.gps_start:
-	            if (mStarted) {
-	                gpsStop();
-	            } else {
-	                gpsStart();
-	            }
-	            return true;	
-	        case R.id.delete_aiding_data:
-	        	success = sendExtraCommand(getString(R.string.delete_aiding_data_command));
-	        	if(success){
-	    			Toast.makeText(this,getString(R.string.delete_aiding_data_success),
-	    					Toast.LENGTH_SHORT).show();
-	    		}else{	    			
-	    			Toast.makeText(this,getString(R.string.delete_aiding_data_failure),
-	    					Toast.LENGTH_SHORT).show();
-	    		}
-	            return true;	
-	        case R.id.send_location:
-	            sendLocation();
-	            return true;	
-	        case R.id.force_time_injection:
-	            success = sendExtraCommand(getString(R.string.force_time_injection_command));
-	            if(success){
-	    			Toast.makeText(this,getString(R.string.force_time_injection_success),
-	    					Toast.LENGTH_SHORT).show();
-	    		}else{	    			
-	    			Toast.makeText(this,getString(R.string.force_time_injection_failure),
-	    					Toast.LENGTH_SHORT).show();
-	    		}
-	            return true;	
-	        case R.id.force_xtra_injection:
-	            success = sendExtraCommand(getString(R.string.force_xtra_injection_command));
-	            if(success){
-	    			Toast.makeText(this,getString(R.string.force_xtra_injection_success),
-	    					Toast.LENGTH_SHORT).show();
-	    		}else{	    			
-	    			Toast.makeText(this,getString(R.string.force_xtra_injection_failure),
-	    					Toast.LENGTH_SHORT).show();
-	    		}
-	            return true;
-	        case R.id.menu_settings:
-				// Show settings menu
-				startActivity(new Intent(this, Preferences.class));
-	        default:
-	        	return super.onOptionsItemSelected(item);
-    	}
-    }
-
-    public void onLocationChanged(Location location) {
-        mLastLocation = location;
-
-        for (GpsTestListener activity : mGpsTestListeners) {
-            activity.onLocationChanged(location);
-        }
-    }
-
-    public void onStatusChanged(String provider, int status, Bundle extras) {
-        for (GpsTestListener activity : mGpsTestListeners) {
-            activity.onStatusChanged(provider, status, extras);
-        }
-    }
-
-    public void onProviderEnabled(String provider) {
-        for (GpsTestListener activity : mGpsTestListeners) {
-            activity.onProviderEnabled(provider);
-        }
-    }
-
-    public void onProviderDisabled(String provider) {
-        for (GpsTestListener activity : mGpsTestListeners) {
-            activity.onProviderDisabled(provider);
-        }
-    }
-
-    public void onGpsStatusChanged(int event) {
-        mStatus = mService.getGpsStatus(mStatus);
-        for (GpsTestListener activity : mGpsTestListeners) {
-            activity.onGpsStatusChanged(event, mStatus);
-        }
-    }
-
-    private void sendLocation() {
-        if (mLastLocation != null) {
-            Intent intent = new Intent(Intent.ACTION_SENDTO,
-                                Uri.fromParts("mailto", "", null));
-            String location = "http://maps.google.com/maps?geocode=&q=" +
-                    Double.toString(mLastLocation.getLatitude()) + "," +
-                    Double.toString(mLastLocation.getLongitude());
-            intent.putExtra(Intent.EXTRA_TEXT, location);
-            startActivity(intent);
-        }
-    }
-    
-	@Override
-	public void onTabSelected(Tab tab, FragmentTransaction ft) {
-		// When the given tab is selected, switch to the corresponding page in
-		// the ViewPager.
-		mViewPager.setCurrentItem(tab.getPosition());
-	}
-
-	@Override
-	public void onTabUnselected(Tab tab, FragmentTransaction ft) {}
-
-	@Override
-	public void onTabReselected(Tab tab, FragmentTransaction ft) {}
-	
-	/**
-	 * A {@link FragmentPagerAdapter} that returns a fragment corresponding to
-	 * one of the primary sections of the app.
-	 */
-	public class SectionsPagerAdapter extends FragmentStatePagerAdapter {
-
-		public static final int NUMBER_OF_TABS = 3; // Used to set up TabListener
-
-		// Constants for the different fragments that will be displayed in tabs, in numeric order
-		public static final int GPS_STATUS_FRAGMENT = 0;
-		public static final int GPS_MAP_FRAGMENT = 1;
-		public static final int GPS_SKY_FRAGMENT = 2;
-		
-		// Maintain handle to Fragments to avoid recreating them if one already
-		// exists
-		Fragment gpsStatus, gpsMap, gpsSky;
-
-		public SectionsPagerAdapter(FragmentManager fm) {
-			super(fm);
-		}
-
-		@Override
-		public Fragment getItem(int i) {			
-			switch (i) {
-				case GPS_STATUS_FRAGMENT:					
-					if (gpsStatus == null) {
-						gpsStatus = new GpsStatusFragment();
-					}					
-					return gpsStatus;
-				case GPS_MAP_FRAGMENT:					
-					if (gpsMap == null) {
-						gpsMap = new GpsMapFragment();
-					}
-					return gpsMap;
-				case GPS_SKY_FRAGMENT:					
-					if (gpsSky == null) {
-						gpsSky = new GpsSkyFragment();
-					}
-					return gpsSky;
-			}
-			return null; // This should never happen
-		}
-
-		@Override
-		public int getCount() {
-			return NUMBER_OF_TABS;
-		}
-
-		@Override
-		public CharSequence getPageTitle(int position) {
-			switch (position) {
-			case GPS_STATUS_FRAGMENT:
-				return getString(R.string.gps_status_tab);			
-			case GPS_MAP_FRAGMENT:
-				return getString(R.string.gps_map_tab);			
-			case GPS_SKY_FRAGMENT:
-				return getString(R.string.gps_sky_tab);
-			}
-			return null; // This should never happen
-		}
-	}
-	
-	private void initActionBar(Bundle savedInstanceState) {
-		// Set up the action bar.
-     	final com.actionbarsherlock.app.ActionBar actionBar = getSupportActionBar();
-     	actionBar
-     			.setNavigationMode(com.actionbarsherlock.app.ActionBar.NAVIGATION_MODE_TABS);
-     	actionBar.setTitle(getApplicationContext().getText(R.string.app_name));
-		
-		//  page adapter contains all the fragment registrations
-		mSectionsPagerAdapter = new SectionsPagerAdapter(getSupportFragmentManager());
-				
-     	// Set up the ViewPager with the sections adapter.
-     	mViewPager = (ViewPagerMapBevelScroll) findViewById(R.id.pager);
-     	mViewPager.setAdapter(mSectionsPagerAdapter);
-     	mViewPager.setOffscreenPageLimit(2);
-     	
-   		// When swiping between different sections, select the corresponding
-   		// tab. We can also use ActionBar.Tab#select() to do this if we have a
-   		// reference to the Tab.
-   		mViewPager
-   				.setOnPageChangeListener(new ViewPager.SimpleOnPageChangeListener() {
-   					@Override
-   					public void onPageSelected(int position) {
-   						actionBar.setSelectedNavigationItem(position);
-   					}
-   				});
-   		// For each of the sections in the app, add a tab to the action bar.
-   		for (int i = 0; i < mSectionsPagerAdapter.getCount(); i++) {
-   			// Create a tab with text corresponding to the page title defined by
-   			// the adapter. Also specify this Activity object, which implements
-   			// the TabListener interface, as the listener for when this tab is
-   			// selected.
-   			actionBar.addTab(actionBar.newTab()
-   					.setText(mSectionsPagerAdapter.getPageTitle(i))
-   					.setTabListener(this));
-   		}
-	}
-=======
 /*
  * Copyright (C) 2008 The Android Open Source Project
  *
@@ -954,5 +550,4 @@
    					.setTabListener(this));
    		}
 	}
->>>>>>> f9b2cc90
 }